/**
 * @jest-environment jsdom
 */

import * as _ from "underscore";
import { jest, describe, expect, test, beforeEach } from "@jest/globals";

import * as chip from "../src/chip";
import * as running from "../src/running";

const frameTime = 16;

async function wait(time: number) {
  return new Promise((resolve) => setTimeout(resolve, time));
}

describe("Running", () => {
  test("runs a chip once", async () => {
    let ranCount = 0;
    const rootChip = new chip.Lambda(() => ranCount++);
    const runner = new running.Runner(rootChip);

    expect(runner.runningStatus).toBe("stopped");

    runner.start();

    // Short wait
    await wait(frameTime * 5);

    expect(ranCount).toBe(1);
    expect(runner.runningStatus).toBe("stopped");
  });

  test("runs a chip multiple times", async () => {
    let ranCount = 0;
    const rootChip = new chip.Functional({
      tick: () => ranCount++,
      shouldTerminate: () => ranCount >= 3,
    });

    const runner = new running.Runner(rootChip);

    runner.start();

    // Short wait
    await wait(frameTime * 5);

    expect(ranCount).toBe(3);
<<<<<<< HEAD
    expect(rootChip.chipState === "inactive");
    expect(runner.isRunning).toBe(false);
=======
    expect(rootChip.state === "inactive");
    expect(runner.runningStatus).toBe("stopped");
>>>>>>> d9cccadc
  });

  test("stops on demand", async () => {
    let ranCount = 0;
    const rootChip = new chip.Functional({
      tick: () => ranCount++,
    });

    const runner = new running.Runner(rootChip);

    runner.start();

    // Short wait
    await wait(frameTime * 5);

    expect(runner.runningStatus).toBe("running");

    runner.stop();

    expect(ranCount).toBeGreaterThan(0);
<<<<<<< HEAD
    expect(rootChip.chipState === "inactive");
    expect(runner.isRunning).toBe(false);
=======
    expect(rootChip.state === "inactive");
    expect(runner.runningStatus).toBe("stopped");
>>>>>>> d9cccadc
  });
});<|MERGE_RESOLUTION|>--- conflicted
+++ resolved
@@ -46,13 +46,8 @@
     await wait(frameTime * 5);
 
     expect(ranCount).toBe(3);
-<<<<<<< HEAD
     expect(rootChip.chipState === "inactive");
-    expect(runner.isRunning).toBe(false);
-=======
-    expect(rootChip.state === "inactive");
     expect(runner.runningStatus).toBe("stopped");
->>>>>>> d9cccadc
   });
 
   test("stops on demand", async () => {
@@ -73,12 +68,7 @@
     runner.stop();
 
     expect(ranCount).toBeGreaterThan(0);
-<<<<<<< HEAD
     expect(rootChip.chipState === "inactive");
-    expect(runner.isRunning).toBe(false);
-=======
-    expect(rootChip.state === "inactive");
     expect(runner.runningStatus).toBe("stopped");
->>>>>>> d9cccadc
   });
 });