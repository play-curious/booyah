import * as _ from "underscore";
import { jest, describe, expect, test, beforeEach } from "@jest/globals";

import * as chip from "../src/chip";

function makeChipContext(): chip.ChipContext {
  return { rootValue: 1 };
}

function makeFrameInfo(): chip.TickInfo {
  return {
    timeSinceLastTick: 1 / 60,
  };
}

function makeSignal(): chip.Signal {
  return chip.makeSignal();
}

// For help mocking, the methods here are public and replaced with mocks
class MockChip extends chip.ChipBase {
  constructor() {
    super();
    this._onActivate = jest.fn();
    this._onTick = jest.fn();
    this._onTerminate = jest.fn();
    this._onPause = jest.fn();
    this._onResume = jest.fn();
  }

  // Make the methods public so that they can be tested with the mock
  public _onActivate() {
    /* no op */
  }
  public _onTick() {
    /* no op */
  }
  public _onTerminate() {
    /* no op */
  }
  public _onPause() {
    /* no op */
  }
  public _onResume() {
    /* no op */
  }

  private _contextModification: chip.ChipContext;

  get contextModification(): chip.ChipContext {
    return this._contextModification;
  }

  set contextModification(value: chip.ChipContext) {
    this._contextModification = value;
  }

  public requestTermination(signal?: chip.Signal) {
    this._terminateSelf(signal);
  }
}

class MockComposite extends chip.Composite {
  private _contextModification: chip.ChipContext;

  get contextModification(): chip.ChipContext {
    return this._contextModification;
  }

  set contextModification(value: chip.ChipContext) {
    this._contextModification = value;
  }

  public requestTermination(signal?: chip.Signal) {
    this._terminateSelf(signal);
  }
}

describe("Chip", () => {
  let e: MockChip;

  beforeEach(() => {
    e = new MockChip();
  });

  test("allows normal execution", () => {
    for (let i = 0; i < 5; i++) {
      e.activate(makeFrameInfo(), makeChipContext(), makeSignal());
      e.tick(makeFrameInfo());
      e.pause(makeFrameInfo());
      e.resume(makeFrameInfo());
      e.terminate(makeFrameInfo());
    }

    expect(e._onActivate).toBeCalledTimes(5);
    expect(e._onTick).toBeCalledTimes(5);
    expect(e._onTerminate).toBeCalledTimes(5);
    expect(e._onPause).toBeCalledTimes(5);
    expect(e._onResume).toBeCalledTimes(5);
  });

  test("throws on multiple activate", () => {
    expect(() => {
      e.activate(makeFrameInfo(), makeChipContext(), makeSignal());
      e.activate(makeFrameInfo(), makeChipContext(), makeSignal());
    }).toThrow();
  });

  test("throws on tick before activate", () => {
    expect(() => {
      e.tick(makeFrameInfo());
    }).toThrow();
  });

  test("throws on terminate before activate", () => {
    expect(() => {
      e.terminate(makeFrameInfo());
    }).toThrow();
  });

  test("throws on pause before activate", () => {
    expect(() => {
      e.pause(makeFrameInfo());
    }).toThrow();
  });

  test("throws on resume before activate", () => {
    expect(() => {
      e.resume(makeFrameInfo());
    }).toThrow();
  });

  test("throws on multiple pause", () => {
    expect(() => {
      e.activate(makeFrameInfo(), makeChipContext(), makeSignal());

      e.pause(makeFrameInfo());
      e.pause(makeFrameInfo());
    }).toThrow();
  });

  test("throws on multiple resume", () => {
    expect(() => {
      e.activate(makeFrameInfo(), makeChipContext(), makeSignal());
      e.pause(makeFrameInfo());

      e.resume(makeFrameInfo());
      e.resume(makeFrameInfo());
    }).toThrow();
  });

  test("creates default output signal", () => {
    e.activate(makeFrameInfo(), makeChipContext(), makeSignal());
    expect(e.outputSignal).not.toBeDefined();

    e.terminate(makeFrameInfo());
    expect(e.outputSignal).toBeDefined();
  });
});

describe("Events", () => {
  test("receives Node-style events", () => {
    const sender = new MockChip();
    const receiver = new (class extends chip.ChipBase {
      constructor() {
        super();

        this.receiveA = jest.fn();
        this.receiveB = jest.fn();
      }

      _onActivate() {
        this._subscribe(sender, "a", this.receiveA);
        this._subscribeOnce(sender, "b", this.receiveB);
      }

      receiveA() {
        /* no op */
      }
      receiveB() {
        /* no op */
      }
    })();

    // Setup the receiver and send one event
    receiver.activate(makeFrameInfo(), makeChipContext(), makeSignal());
    sender.emit("a", 1, 2, 3);
    sender.emit("a", 1, 2, 3);
    sender.emit("b", 1, 2, 3);
    sender.emit("b", 1, 2, 3);

    expect(receiver.receiveA).toBeCalledWith(1, 2, 3);
    expect(receiver.receiveB).toBeCalledWith(1, 2, 3);

    // Teardown the receiver and send more events that should not be received
    receiver.terminate(makeFrameInfo());
    sender.emit("a");
    sender.emit("b");

    expect(receiver.receiveA).toBeCalledTimes(2);
    expect(receiver.receiveB).toBeCalledTimes(1);
  });

  test("receives DOM-style events", () => {
    class CustomEvent extends Event {
      constructor(name: string, public readonly value: number) {
        super(name);
      }
    }

    const sender = new EventTarget();

    const receiver = new (class extends chip.ChipBase {
      _onActivate() {
        this._subscribe(sender, "a", this.receiveA);
        this._subscribeOnce(sender, "b", this.receiveB);
      }

      receiveA() {
        /* no op */
      }
      receiveB() {
        /* no op */
      }
    })();

    const spyA = jest.spyOn(receiver, "receiveA");
    const spyB = jest.spyOn(receiver, "receiveB");

    // Setup the receiver and send one event
    receiver.activate(makeFrameInfo(), makeChipContext(), makeSignal());
    sender.dispatchEvent(new CustomEvent("a", 1));
    sender.dispatchEvent(new CustomEvent("a", 1));
    sender.dispatchEvent(new CustomEvent("b", 2));
    sender.dispatchEvent(new CustomEvent("b", 2));

    // @ts-ignore
    expect(spyA.mock.calls?.[0][0].value).toBe(1);
    // @ts-ignore
    expect(spyB.mock.calls?.[0][0].value).toBe(2);

    // Teardown the receiver and send more events that should not be received
    receiver.terminate(makeFrameInfo());
    sender.dispatchEvent(new CustomEvent("a", 1));
    sender.dispatchEvent(new CustomEvent("b", 2));

    expect(spyA).toBeCalledTimes(2);
    expect(spyB).toBeCalledTimes(1);
  });

  test("receives custom-style events", () => {
    const subscriptionHandlerA: chip.SubscriptionHandler = {
      subscribe: jest.fn(),
      subscribeOnce: jest.fn(),
      unsubscribe: jest.fn(),
    };
    const subscriptionHandlerB: chip.SubscriptionHandler = {
      subscribe: jest.fn(),
      subscribeOnce: jest.fn(),
      unsubscribe: jest.fn(),
    };

    const sender = {};

    const receiver = new (class extends chip.ChipBase {
      _onActivate() {
        this._subscribe(sender, "a", this.receiveA, subscriptionHandlerA);
        this._subscribeOnce(sender, "b", this.receiveB, subscriptionHandlerB);
      }

      receiveA() {
        /* no op */
      }
      receiveB() {
        /* no op */
      }
    })();

    // Setup the receiver
    receiver.activate(makeFrameInfo(), makeChipContext(), makeSignal());

    // Check that the subscription handler was called
    // @ts-ignore
    expect(subscriptionHandlerA.subscribe.mock.calls[0][0]).toBe(sender);
    // @ts-ignore
    expect(subscriptionHandlerA.subscribe.mock.calls[0][1]).toBe("a");

    // @ts-ignore
    expect(subscriptionHandlerB.subscribeOnce.mock.calls[0][0]).toBe(sender);
    // @ts-ignore
    expect(subscriptionHandlerB.subscribeOnce.mock.calls[0][1]).toBe("b");

    // Teardown the receiver and check that unsubscribe() was called
    receiver.terminate(makeFrameInfo());

    // @ts-ignore
    expect(subscriptionHandlerA.unsubscribe.mock.calls[0][0]).toBe(sender);
    // @ts-ignore
    expect(subscriptionHandlerA.unsubscribe.mock.calls[0][1]).toBe("a");

    // @ts-ignore
    expect(subscriptionHandlerB.unsubscribe.mock.calls[0][0]).toBe(sender);
    // @ts-ignore
    expect(subscriptionHandlerB.unsubscribe.mock.calls[0][1]).toBe("b");
  });
});

describe("Composite", () => {
  let parent: MockComposite;
  let children: MockChip[];

  beforeEach(() => {
    children = [new MockChip(), new MockChip(), new MockChip()];

    // Anonymous subclass
    parent = new (class extends MockComposite {
      _onActivate() {
        for (const child of children) this._activateChildChip(child);
      }
    })();
  });

  test("runs children", () => {
    for (let i = 0; i < 5; i++) {
      parent.activate(makeFrameInfo(), makeChipContext(), makeSignal());
      parent.tick(makeFrameInfo());
      parent.pause(makeFrameInfo());
      parent.resume(makeFrameInfo());
      parent.terminate(makeFrameInfo());
    }

    for (const child of children) {
      expect(child._onActivate).toBeCalledTimes(5);
      expect(child._onTick).toBeCalledTimes(5);
      expect(child._onPause).toBeCalledTimes(5);
      expect(child._onResume).toBeCalledTimes(5);
      expect(child._onTerminate).toBeCalledTimes(5);
    }
  });

  test("removes children", () => {
    // Run once
    parent.activate(makeFrameInfo(), makeChipContext(), makeSignal());
    parent.tick(makeFrameInfo());

    // Deactivate middle child
    children[1].requestTermination();

    // Run two more times
    parent.tick(makeFrameInfo());
    parent.tick(makeFrameInfo());

    // Just two children should be active
    expect(Object.keys(parent.children).length).toBe(2);

    expect(children[1]._onActivate).toBeCalledTimes(1);
    expect(children[1]._onTerminate).toBeCalledTimes(1);
    expect(children[1]._onTick).toBeCalledTimes(1);

    expect(children[2]._onActivate).toBeCalledTimes(1);
    expect(children[2]._onTerminate).toBeCalledTimes(0);
    expect(children[2]._onTick).toBeCalledTimes(3);
  });

  test("sends activation events", () => {
    const terminatedCallback = jest.fn();
    parent.on("terminatedChildChip", terminatedCallback);

    // Run once
    parent.activate(makeFrameInfo(), makeChipContext(), makeSignal());

    // Terminate child
    children[1].requestTermination();

    // Run again
    parent.tick(makeFrameInfo());

    expect(terminatedCallback).toBeCalledTimes(1);

    // Teardown and activate again
    parent.terminate(makeFrameInfo());

    expect(terminatedCallback).toBeCalledTimes(3);

    const activatedCallback = jest.fn();
    parent.on("activatedChildChip", activatedCallback);

    parent.activate(makeFrameInfo(), makeChipContext(), makeSignal());

    expect(activatedCallback).toBeCalledTimes(3);
  });

  test("merges context modification", () => {
    parent.contextModification = { defaultValue: 2 };

    parent.activate(makeFrameInfo(), makeChipContext(), makeSignal());

    expect(children[0].chipContext.rootValue).toBe(1);
    expect(children[0].chipContext.defaultValue).toBe(2);
  });

  test("creates and deletes attributes", () => {
    // Activate parent
    parent.activate(makeFrameInfo(), makeChipContext(), makeSignal());

    const childChip = new MockChip();

    // @ts-ignore
    parent._activateChildChip(childChip, { attribute: "attr" });
    // @ts-ignore
    expect(parent.attr).toBe(childChip);

    // Terminate the child chip
    childChip.requestTermination();
    parent.tick(makeFrameInfo());

    // @ts-ignore
    expect(parent.attr).toBeUndefined();
  });

  test("adds children to the context", () => {
    // Activate parent
    parent.activate(makeFrameInfo(), makeChipContext(), makeSignal());

    const childChipA = new MockChip();
    // @ts-ignore
    parent._activateChildChip(childChipA, {
      // @ts-ignore
      attribute: "attr",
      includeInChildContext: true,
    });

    const childChipB = new MockChip();
    // @ts-ignore
    parent._activateChildChip(childChipB);
    // @ts-ignore
    expect(childChipB.chipContext.attr).toBe(childChipA);
  });

  test("extends child context", () => {
    // Activate parent
    parent.activate(makeFrameInfo(), makeChipContext(), makeSignal());

    const childChipA = new MockChip();
    childChipA.contextModification = {
      a: 1,
    };

    // @ts-ignore
    parent._activateChildChip(childChipA, {
      extendChildContext: true,
    });

    const childChipB = new MockChip();
    // @ts-ignore
    parent._activateChildChip(childChipB);
    // @ts-ignore
    expect(childChipB.chipContext.a).toBe(1);
  });

  test("adds children to the context", () => {
    // Activate parent
    parent.activate(makeFrameInfo(), makeChipContext(), makeSignal());

    const childChipA = new MockChip();
    // @ts-ignore
    parent._activateChildChip(childChipA, {
      // @ts-ignore
      attribute: "attr",
      includeInChildContext: true,
    });

    const childChipB = new MockChip();
    // @ts-ignore
    parent._activateChildChip(childChipB);
    // @ts-ignore
    expect(childChipB.chipContext.attr).toBe(childChipA);
  });

  test("doesn't crash when child terminates parent", () => {
    // @ts-ignore
    children = [new chip.Lambda(() => parent.requestTermination())];
    parent.activate(makeFrameInfo(), makeChipContext(), makeSignal());

    expect(parent.chipState).toBe("requestedTermination");
  });

  test("creates default output signal", () => {
    parent.activate(makeFrameInfo(), makeChipContext(), makeSignal());
    expect(parent.outputSignal).not.toBeDefined();

    parent.terminate(makeFrameInfo());
    expect(parent.outputSignal).toBeDefined();
  });
});

describe("Parallel", () => {
  test("runs children", () => {
    const children = [new MockChip(), new MockChip(), new MockChip()];
    const parent = new chip.Parallel(children);

    for (let i = 0; i < 5; i++) {
      parent.activate(makeFrameInfo(), makeChipContext(), makeSignal());
      parent.tick(makeFrameInfo());
      parent.pause(makeFrameInfo());
      parent.resume(makeFrameInfo());
      parent.terminate(makeFrameInfo());
    }

    for (const child of children) {
      expect(child._onActivate).toBeCalledTimes(5);
      expect(child._onTick).toBeCalledTimes(5);
      expect(child._onPause).toBeCalledTimes(5);
      expect(child._onResume).toBeCalledTimes(5);
      expect(child._onTerminate).toBeCalledTimes(5);
    }
  });

  test("can activate and terminate children", () => {
    const children = [new MockChip(), new MockChip(), new MockChip()];
    const parent = new chip.Parallel(children);

    // Run once
    parent.activate(makeFrameInfo(), makeChipContext(), makeSignal());
    parent.tick(makeFrameInfo());

    expect(children[0]._onTick).toBeCalledTimes(1);
    expect(children[1]._onTick).toBeCalledTimes(1);
    expect(children[2]._onTick).toBeCalledTimes(1);

    // Terminate middle child and run
    parent.removeChildChip(1);
    parent.tick(makeFrameInfo());

    expect(children[0]._onTick).toBeCalledTimes(2);
    expect(children[1]._onTick).toBeCalledTimes(1);
    expect(children[2]._onTick).toBeCalledTimes(2);

    // Reactivate middle child, terminate third child, and run
    parent.addChildChip(children[1]);
    parent.removeChildChip(children[2]);
    parent.tick(makeFrameInfo());

    expect(children[0]._onTick).toBeCalledTimes(3);
    expect(children[1]._onTick).toBeCalledTimes(2);
    expect(children[2]._onTick).toBeCalledTimes(2);
  });

  test("terminates when children complete", () => {
    const children = [new MockChip(), new MockChip()];
    const parent = new chip.Parallel(children);

    // Run once
    parent.activate(makeFrameInfo(), makeChipContext(), makeSignal());
    parent.tick(makeFrameInfo());

    // Terminate one child
    children[0].requestTermination();
    parent.tick(makeFrameInfo());
    expect(parent.chipState === "active");

    // Terminate second child
    children[1].requestTermination();
    parent.tick(makeFrameInfo());

    expect(parent.chipState === "inactive");
  });

  test("can remove children", () => {
    const children = [new MockChip(), new MockChip(), new MockChip()];
    const parent = new chip.Parallel(children);

    // Run once
    parent.activate(makeFrameInfo(), makeChipContext(), makeSignal());
    parent.tick(makeFrameInfo());

    // Remove middle child
    parent.removeChildChip(children[1]);
    parent.tick(makeFrameInfo());

    expect(children[1].chipState).toBe("inactive");
    // @ts-ignore
    expect(parent._childChipOptions.length).toBe(2);
    // @ts-ignore
    expect(parent._infoToChip.size).toBe(2);

    // Run again
    parent.tick(makeFrameInfo());

    expect(children[0]._onTick).toBeCalledTimes(3);
    expect(children[1]._onTick).toBeCalledTimes(1);
    expect(children[2]._onTick).toBeCalledTimes(3);
  });
});

describe("Sequence", () => {
  test("runs only one child at a time", () => {
    const children = [new MockChip(), new MockChip(), new MockChip()];
    const parent = new chip.Sequence(children);

    for (let i = 0; i < 5; i++) {
      parent.activate(makeFrameInfo(), makeChipContext(), makeSignal());
      parent.tick(makeFrameInfo());
      parent.pause(makeFrameInfo());
      parent.resume(makeFrameInfo());
      parent.terminate(makeFrameInfo());
    }

    // First child should be called
    expect(children[0]._onActivate).toBeCalledTimes(5);
    expect(children[0]._onTick).toBeCalledTimes(5);
    expect(children[0]._onPause).toBeCalledTimes(5);
    expect(children[0]._onResume).toBeCalledTimes(5);
    expect(children[0]._onTerminate).toBeCalledTimes(5);

    // The others not
    for (const child of _.rest(children)) {
      expect(child._onActivate).toBeCalledTimes(0);
      expect(child._onTick).toBeCalledTimes(0);
      expect(child._onPause).toBeCalledTimes(0);
      expect(child._onResume).toBeCalledTimes(0);
      expect(child._onTerminate).toBeCalledTimes(0);
    }
  });

  test("runs one child after another", () => {
    const children = [new MockChip(), new MockChip(), new MockChip()];
    const parent = new chip.Sequence(children);

    parent.activate(makeFrameInfo(), makeChipContext(), makeSignal());

    // Run 1st child twice, then terminate it
    parent.tick(makeFrameInfo());
    parent.tick(makeFrameInfo());
    children[0].requestTermination();
    parent.tick(makeFrameInfo());

    // Run 2nd child twice, then terminate it
    parent.tick(makeFrameInfo());
    parent.tick(makeFrameInfo());
    children[1].requestTermination();
    parent.tick(makeFrameInfo());

    // Run 3rd child twice, then terminate
    parent.tick(makeFrameInfo());
    parent.tick(makeFrameInfo());
    children[2].requestTermination(chip.makeSignal("third"));
    parent.tick(makeFrameInfo());

    // Each child should be updated 2 times
    for (const child of _.rest(children)) {
      expect(child._onActivate).toBeCalledTimes(1);
      expect(child._onTick).toBeCalledTimes(2);
      expect(child._onTerminate).toBeCalledTimes(1);
    }

    // Final signal should be that of the 3rd child
    expect(parent.outputSignal.name).toBe("third");
  });

  test("loops", () => {
    const children = [new MockChip(), new MockChip()];
    const parent = new chip.Sequence(children, { loop: true });

    parent.activate(makeFrameInfo(), makeChipContext(), makeSignal());

    // Run 1st child, then terminate
    parent.tick(makeFrameInfo());
    children[0].requestTermination();
    parent.tick(makeFrameInfo());

    // Run 2nd child, then terminate
    parent.tick(makeFrameInfo());
    children[1].requestTermination();
    parent.tick(makeFrameInfo());

    // Run 1st child again
    parent.tick(makeFrameInfo());

    // The first child should be activated twice
    expect(children[0]._onActivate).toBeCalledTimes(2);
    expect(children[0]._onTick).toBeCalledTimes(2);
    expect(children[0]._onTerminate).toBeCalledTimes(1);

    // The second child should be activated once
    expect(children[1]._onActivate).toBeCalledTimes(1);
    expect(children[1]._onTick).toBeCalledTimes(1);
    expect(children[1]._onTerminate).toBeCalledTimes(1);

    // There should be no output signal
    expect(parent.outputSignal).toBeFalsy();
  });

  test("skips", () => {
    const children = [new MockChip(), new MockChip()];
    const parent = new chip.Sequence(children);

    parent.activate(makeFrameInfo(), makeChipContext(), makeSignal());

    // Run 1st child, then skip
    parent.tick(makeFrameInfo());
    parent.skip();
    parent.tick(makeFrameInfo());
    parent.skip();

    // The first child should be activate and torn down
    expect(children[0]._onActivate).toBeCalledTimes(1);
    expect(children[0]._onTick).toBeCalledTimes(1);
    expect(children[0]._onTerminate).toBeCalledTimes(1);

    // The second child should be activate and torn down
    expect(children[1]._onActivate).toBeCalledTimes(1);
    expect(children[1]._onTick).toBeCalledTimes(1);
    expect(children[0]._onTerminate).toBeCalledTimes(1);

    // There should be a skipped signal
    expect(parent.outputSignal.name).toBe("skip");
  });

  test("runs single child in loop", () => {
    let counter = 0;
    class TerminatingCounter extends chip.ChipBase {
      protected _onActivate(): void {
        counter++;
        this._terminateSelf();
      }
    }

    const children = [new TerminatingCounter()];
    const parent = new chip.Sequence(children, { loop: true });

    parent.activate(makeFrameInfo(), makeChipContext(), makeSignal());
    expect(counter).toBe(1);
    parent.tick(makeFrameInfo());
    expect(counter).toBe(2);
    parent.tick(makeFrameInfo());
    expect(counter).toBe(3);
  });

  test("can be used as a queue", () => {
    const children = [new MockChip()];
    const parent = new chip.Sequence(children, {
      terminateOnCompletion: false,
    });

    parent.activate(makeFrameInfo(), makeChipContext(), makeSignal());

    // Run 1st child, then terminate it
    parent.tick(makeFrameInfo());
    children[0].requestTermination();

    parent.tick(makeFrameInfo());

    // Add another child
    children.push(new MockChip());
    parent.addChildChip(children.at(-1)!);
    parent.tick(makeFrameInfo());

    // Both children should be ticked once
    expect(children[0]._onActivate).toBeCalledTimes(1);
    expect(children[0]._onTick).toBeCalledTimes(1);
    expect(children[0]._onTerminate).toBeCalledTimes(1);
    expect(children[1]._onActivate).toBeCalledTimes(1);
    expect(children[1]._onTick).toBeCalledTimes(1);
    expect(children[1]._onTerminate).toBeCalledTimes(0);
  });
});

describe("StateMachine", () => {
  test("runs start state", () => {
    const states = { start: new MockChip() };
    const stateMachine = new chip.StateMachine(states);

    for (let i = 0; i < 5; i++) {
      stateMachine.activate(makeFrameInfo(), makeChipContext(), makeSignal());
      stateMachine.tick(makeFrameInfo());
      stateMachine.pause(makeFrameInfo());
      stateMachine.resume(makeFrameInfo());
      stateMachine.terminate(makeFrameInfo());
    }

    // First child should be called 5 times
    expect(states.start._onActivate).toBeCalledTimes(5);
    expect(states.start._onTick).toBeCalledTimes(5);
    expect(states.start._onPause).toBeCalledTimes(5);
    expect(states.start._onResume).toBeCalledTimes(5);
    expect(states.start._onTerminate).toBeCalledTimes(5);
  });

  test("goes from start to end", () => {
    const states = { start: new MockChip() };
    const stateMachine = new chip.StateMachine(states);

    // Run once, then terminate
    stateMachine.activate(makeFrameInfo(), makeChipContext(), makeSignal());
    stateMachine.tick(makeFrameInfo());
    states.start.requestTermination(chip.makeSignal("end"));
    stateMachine.tick(makeFrameInfo());

    expect(states.start._onActivate).toBeCalledTimes(1);
    expect(states.start._onTick).toBeCalledTimes(1);
    expect(states.start._onTerminate).toBeCalledTimes(1);

    expect(stateMachine.outputSignal.name).toBe("end");
    expect(stateMachine.visitedStates).toContainEqual(chip.makeSignal("start"));
  });

  test("signals without state table", () => {
    const states = { a: new MockChip(), b: new MockChip() };
    const stateMachine = new chip.StateMachine(states, {
      startingState: chip.makeSignal("a"),
    });

    // Run once, then terminate
    stateMachine.activate(makeFrameInfo(), makeChipContext(), makeSignal());
    stateMachine.tick(makeFrameInfo());
    states.a.requestTermination(chip.makeSignal("b"));
    stateMachine.tick(makeFrameInfo());

    expect(states.a._onActivate).toBeCalledTimes(1);
    expect(states.a._onTick).toBeCalledTimes(1);
    expect(states.a._onTerminate).toBeCalledTimes(1);

    expect(states.b._onActivate).toBeCalledTimes(1);
  });

  test("signals with state table", () => {
    const states = { a: new MockChip(), b: new MockChip() };
    const stateMachine = new chip.StateMachine(states, {
      startingState: chip.makeSignal("a"),
      transitions: {
        a: "b",
        b: "a",
      },
    });

    // Run once, then terminate
    stateMachine.activate(makeFrameInfo(), makeChipContext(), makeSignal());
    stateMachine.tick(makeFrameInfo());
    states.a.requestTermination();
    stateMachine.tick(makeFrameInfo());

    // Signal back again
    states.b.requestTermination();
    stateMachine.tick(makeFrameInfo());

    expect(states.a._onActivate).toBeCalledTimes(2);
    expect(states.a._onTerminate).toBeCalledTimes(1);

    expect(states.b._onActivate).toBeCalledTimes(1);
    expect(states.b._onTerminate).toBeCalledTimes(1);
  });

  test("manual signals", () => {
    const states = { a: new MockChip(), b: new MockChip() };
    const stateMachine = new chip.StateMachine(states, {
      startingState: chip.makeSignal("a"),
    });

    // Run once, then change state
    stateMachine.activate(makeFrameInfo(), makeChipContext(), makeSignal());
    stateMachine.tick(makeFrameInfo());

    stateMachine.changeState("b");

    stateMachine.tick(makeFrameInfo());

    expect(states.a._onActivate).toBeCalledTimes(1);
    expect(states.a._onTick).toBeCalledTimes(1);
    expect(states.a._onTerminate).toBeCalledTimes(1);

    expect(states.b._onActivate).toBeCalledTimes(1);
  });

  test("signals with functions", () => {
    const states = { a: new MockChip(), b: new MockChip() };
    const stateMachine = new chip.StateMachine(states, {
      startingState: chip.makeSignal("a"),
      transitions: {
        a: jest.fn(() => chip.makeSignal("b")),
      },
    });

    // Run once, then terminate
    stateMachine.activate(makeFrameInfo(), makeChipContext(), makeSignal());
    stateMachine.tick(makeFrameInfo());

    const signal = chip.makeSignal("done", { x: "y" });
    states.a.requestTermination(signal);

    stateMachine.tick(makeFrameInfo());

    expect(states.a._onActivate).toBeCalledTimes(1);
    expect(states.a._onTick).toBeCalledTimes(1);
    expect(states.a._onTerminate).toBeCalledTimes(1);

    expect(states.b._onActivate).toBeCalledTimes(1);

    expect(stateMachine.options.transitions.a).toBeCalledTimes(1);
    expect(stateMachine.options.transitions.a).toBeCalledWith(
      stateMachine.chipContext,
      signal
    );
  });
});

describe("Alternative", () => {
  test("picks the first chip that terminates", () => {
    const children = [new MockChip(), new MockChip()];

    const alternative = new chip.Alternative(children);

    // Run once
    alternative.activate(makeFrameInfo(), makeChipContext(), makeSignal());
    alternative.tick(makeFrameInfo());

    // Terminate second child
<<<<<<< HEAD
    children[1].requestTermination();
    debugger;
    alternative.tick(makeFrameInfo());
=======
    children[1].terminate(chip.makeSignal("1"));
>>>>>>> d9cccadc

    // Alternative should request termination as well, with an output signal of the index of the child
    expect(alternative.chipState).toBe("requestedTermination");
    expect(alternative.outputSignal.name).toBe("default");
  });

  test("can provide custom signal", () => {
    const children = [
      { chip: new MockChip(), outputSignal: chip.makeSignal("hello") },
      new MockChip(),
    ];

    const alternative = new chip.Alternative(children);

    // Run once
    alternative.activate(makeFrameInfo(), makeChipContext(), makeSignal());
    alternative.tick(makeFrameInfo());

    // Terminate first child
    // @ts-ignore
    children[0].chip.requestTermination();
    alternative.tick(makeFrameInfo());

    // Alternative should request termination as well, with an output signal of the index of the child
    expect(alternative.chipState).toBe("requestedTermination");
    expect(alternative.outputSignal.name).toBe("hello");
  });
});

//// Test hot reload features

class ReloadingChip extends chip.ChipBase {
  private _value: number;

  constructor(public readonly defaultValue: number) {
    super();
  }

  _onActivate() {
    // Either take the provided value in the memento, or use the default
    if (this._reloadMemento)
      this._value = this._reloadMemento.data["value"] as number;
    else this._value = this.defaultValue;
  }

  protected _makeReloadMementoData(): chip.ReloadMementoData {
    return {
      value: this._value,
    };
  }

  get value() {
    return this._value;
  }
  set value(value: number) {
    this._value = value;
  }
}

class ReloadingComposite extends chip.Composite {
  constructor(private _child: ReloadingChip) {
    super();
  }

  _onActivate() {
    this._activateChildChip(this._child, { id: "a" });
  }
}

describe("Hot reloading", () => {
  test("Base chip doesn't provide memento", () => {
    const e = new chip.Forever();
    e.activate(makeFrameInfo(), makeChipContext(), makeSignal());
    expect(e.makeReloadMemento().data).toBeUndefined();
  });

  test("Custom chip provides memento", () => {
    // Provide a default value
    const e1 = new ReloadingChip(77);
    e1.activate(makeFrameInfo(), makeChipContext(), makeSignal());
    expect(e1.makeReloadMemento().data.value).toBe(77);

    // Update the value, it should get in the new memento
    e1.value = 88;
    expect(e1.makeReloadMemento().data.value).toBe(88);

    // Create a new chip from the previous chips memento. It should have the newer value
    const e2 = new ReloadingChip(77);
    e2.activate(
      makeFrameInfo(),
      makeChipContext(),
      makeSignal(),
      e1.makeReloadMemento()
    );
    expect(e2.value).toBe(88);
  });

  test("Chips check for mismatched class names", () => {
    class ReloadingChip2 extends ReloadingChip {}

    const e1 = new ReloadingChip(77);
    e1.activate(makeFrameInfo(), makeChipContext(), makeSignal());

    const e2 = new ReloadingChip2(88);
    e2.activate(
      makeFrameInfo(),
      makeChipContext(),
      makeSignal(),
      e1.makeReloadMemento()
    );

    expect(e2.value).toBe(88);
  });

  test("Composite chips will reload their children", () => {
    const child1 = new ReloadingChip(77);
    const parent1 = new ReloadingComposite(child1);

    parent1.activate(makeFrameInfo(), makeChipContext(), makeSignal());
    expect(child1.value).toBe(77);

    // Change the value
    child1.value = 88;

    const memento = parent1.makeReloadMemento();
    expect(_.size(memento.children)).toBe(1);

    // Reload the chip
    const child2 = new ReloadingChip(77);
    const parent2 = new ReloadingComposite(child2);
    parent2.activate(makeFrameInfo(), makeChipContext(), makeSignal(), memento);

    expect(child2.value).toBe(88);
  });

  test("works with Parallel", () => {
    const child1V1 = new ReloadingChip(1);
    const child2V1 = new ReloadingChip(2);
    const parentV1 = new chip.Parallel([child1V1, child2V1]);

    parentV1.activate(makeFrameInfo(), makeChipContext(), makeSignal());
    expect(child1V1.value).toBe(1);
    expect(child2V1.value).toBe(2);

    // Change the values
    child1V1.value = 88;
    child2V1.value = 99;

    const memento = parentV1.makeReloadMemento();
    expect(_.size(memento.children)).toBe(2);

    // Reload the chip
    const child1V2 = new ReloadingChip(1);
    const child2V2 = new ReloadingChip(2);
    const parent2 = new chip.Parallel([child1V2, child2V2]);
    parent2.activate(makeFrameInfo(), makeChipContext(), makeSignal(), memento);

    expect(child1V2.value).toBe(88);
    expect(child2V2.value).toBe(99);
  });

  test("works with Sequence", () => {
    const child1V1 = new ReloadingChip(1);
    const child2V1 = new ReloadingChip(2);
    const parentV1 = new chip.Sequence([child1V1, child2V1]);

    parentV1.activate(makeFrameInfo(), makeChipContext(), makeSignal());

    // Change the values
    child1V1.value = 99;

    let memento = parentV1.makeReloadMemento();
    // Only the activated child will be in the memento
    expect(_.size(memento.children)).toBe(1);

    // Reload the chip
    const child1V2 = new ReloadingChip(1);
    const child2V2 = new ReloadingChip(2);
    const parentV2 = new chip.Sequence([child1V2, child2V2]);
    parentV2.activate(
      makeFrameInfo(),
      makeChipContext(),
      makeSignal(),
      memento
    );

    expect(child1V2.value).toBe(99);

    // Skip to the next chip and change its value
    parentV2.skip();
    parentV2.tick(makeFrameInfo());
    child2V2.value = 77;

    // Reload
    memento = parentV2.makeReloadMemento();
    const child1V3 = new ReloadingChip(1);
    const child2V3 = new ReloadingChip(2);
    const parentV3 = new chip.Sequence([child1V3, child2V3]);
    parentV3.activate(
      makeFrameInfo(),
      makeChipContext(),
      makeSignal(),
      memento
    );

    // The 2nd child should be active and have the correct value
    expect(child2V3.chipState).toBe("active");
    expect(child2V3.value).toBe(77);
  });

  test("works with StateMachine", () => {
    const child1V1 = new ReloadingChip(1);
    const child2V1 = new ReloadingChip(2);
    const parentV1 = new chip.StateMachine({
      start: child1V1,
      middle: child2V1,
    });

    parentV1.activate(makeFrameInfo(), makeChipContext(), makeSignal());

    // Skip to another state
    parentV1.changeState("middle");

    parentV1.tick(makeFrameInfo());

    // Change the values
    child1V1.value = 11;
    child2V1.value = 22;

    // Reload
    const child1V2 = new ReloadingChip(1);
    const child2V2 = new ReloadingChip(2);
    const parentV2 = new chip.StateMachine({
      start: child1V2,
      middle: child2V2,
    });
    parentV2.activate(
      makeFrameInfo(),
      makeChipContext(),
      makeSignal(),
      parentV1.makeReloadMemento()
    );

    // Only 2nd child should be activate and have the new value
    expect(child1V1.chipState).toBe("inactive");

    expect(child2V2.chipState).toBe("active");
    expect(child2V2.value).toBe(22);
  });
});<|MERGE_RESOLUTION|>--- conflicted
+++ resolved
@@ -915,13 +915,8 @@
     alternative.tick(makeFrameInfo());
 
     // Terminate second child
-<<<<<<< HEAD
     children[1].requestTermination();
-    debugger;
     alternative.tick(makeFrameInfo());
-=======
-    children[1].terminate(chip.makeSignal("1"));
->>>>>>> d9cccadc
 
     // Alternative should request termination as well, with an output signal of the index of the child
     expect(alternative.chipState).toBe("requestedTermination");
