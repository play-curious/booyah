--- conflicted
+++ resolved
@@ -983,19 +983,11 @@
       this._entityConfig.app.loader.resources[
         "booyah/images/button-replay.png"
       ].texture
-<<<<<<< HEAD
-    );
-    button.anchor.set(0.5);
-    button.position.copyFrom(
-      this._entityConfig.directives.loadingGauge.position
-    );
-=======
     )
     button.anchor.set(0.5)
     button.position.copyFrom(
       this._entityConfig.directives.loadingGauge.position
     )
->>>>>>> a4b0de9c
     this._on(
       button,
       "pointertap",
@@ -1338,11 +1330,7 @@
 
   setupVisibilityDetection()
 
-<<<<<<< HEAD
-  gameEntity.setup(lastFrameInfo, rootConfig, entity.makeTransition());
-=======
-  gameEntity.setup(lastFrameInfo, rootConfig)
->>>>>>> a4b0de9c
+  gameEntity.setup(lastFrameInfo, rootConfig, entity.makeTransition())
 }
 
 /** Detect when the page is not shown, and pause the game */
@@ -1474,11 +1462,7 @@
       loadingScene = new LoadingScene()
 
       // The loading scene doesn't get the full entityConfig
-<<<<<<< HEAD
-      loadingScene.setup(frameInfo, rootConfig, entity.makeTransition());
-=======
-      loadingScene.setup(frameInfo, rootConfig)
->>>>>>> a4b0de9c
+      loadingScene.setup(frameInfo, rootConfig, entity.makeTransition())
 
       rootConfig.app.ticker.add(update)
 
@@ -1495,13 +1479,8 @@
       loadingScene?.teardown(frameInfo)
       loadingScene = null
 
-<<<<<<< HEAD
-      loadingErrorScene = new LoadingErrorScene();
-      getRootEntity().setup(frameInfo, rootConfig, entity.makeTransition());
-=======
       loadingErrorScene = new LoadingErrorScene()
-      getRootEntity().setup(frameInfo, rootConfig)
->>>>>>> a4b0de9c
+      getRootEntity().setup(frameInfo, rootConfig, entity.makeTransition())
 
       throw err
     })
