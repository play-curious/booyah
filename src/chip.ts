--- conflicted
+++ resolved
@@ -191,13 +191,9 @@
   );
 }
 
-<<<<<<< HEAD
-export function isChipResolvable(e: any): e is ChipResolvable {
-=======
 export function isChipResolvable(
-  e: ChipResolvable | ChipActivationInfo,
+  e: ChipResolvable | ActivateChildChipOptions,
 ): e is ChipResolvable {
->>>>>>> d9cccadc
   return typeof e === "function" || isChip(e);
 }
 
@@ -710,20 +706,14 @@
    */
   protected _activateChildChip(
     chipResolvable: ChipResolvable,
-<<<<<<< HEAD
     options?: Omit<ActivateChildChipOptions, "chip">,
   ): CompositeChildChipInfo;
-=======
-    options?: Partial<ActivateChildChipOptions>,
-  ): Chip;
->>>>>>> d9cccadc
   /**
    * Activate a child chip
    * @param options The chip and its options
    * @returns The activated chip
    */
   protected _activateChildChip(
-<<<<<<< HEAD
     options: ActivateChildChipOptions,
   ): CompositeChildChipInfo;
   protected _activateChildChip(
@@ -731,17 +721,6 @@
     options?: Omit<ActivateChildChipOptions, "chip">,
   ): CompositeChildChipInfo {
     if (this.chipState !== "active") throw new Error("Composite is not active");
-=======
-    options: Partial<ChipActivationInfo> & { chip: ChipResolvable },
-  ): Chip;
-  protected _activateChildChip(
-    chipOrOptions:
-      | ChipResolvable
-      | (Partial<ChipActivationInfo> & { chip: ChipResolvable }),
-    options?: Partial<ActivateChildChipOptions>,
-  ): Chip {
-    if (this.state === "inactive") throw new Error("Composite is inactive");
->>>>>>> d9cccadc
 
     // Unpack arguments
     let chipResolvable: ChipResolvable;
@@ -793,7 +772,6 @@
     // @ts-ignore
     const childChipInfo: CompositeChildChipInfo = {};
 
-<<<<<<< HEAD
     childChipInfo.inputSignal = resolveSignal(options.inputSignal);
 
     {
@@ -810,14 +788,6 @@
         options.context,
       );
     }
-=======
-    const childContext = processChipContext(
-      this._chipContext,
-      this._childChipContext,
-      this.defaultChildChipContext,
-      options.context,
-    );
->>>>>>> d9cccadc
 
     if (_.isFunction(chipResolvable)) {
       childChipInfo.chip = chipResolvable(
@@ -1006,11 +976,7 @@
   private _activatedChipCount = 0;
 
   constructor(
-<<<<<<< HEAD
     childChipOptions: Array<ActivateChildChipOptions | ChipResolvable>,
-=======
-    chipActivationInfos: Array<ChipActivationInfo | ChipResolvable>,
->>>>>>> d9cccadc
     options?: Partial<ParallelOptions>,
   ) {
     super();
@@ -1161,11 +1127,7 @@
   private _currentChip: Chip;
 
   constructor(
-<<<<<<< HEAD
     childChipOptions: Array<ActivateChildChipOptions | ChipResolvable>,
-=======
-    chipActivationInfos: Array<ChipActivationInfo | ChipResolvable>,
->>>>>>> d9cccadc
     options?: Partial<SequenceOptions>,
   ) {
     super();
@@ -1207,11 +1169,7 @@
       // Copy chip activation info and optionally extend it
       const info = Object.assign(
         {},
-<<<<<<< HEAD
         this._childChipOptions[this._currentChipIndex],
-=======
-        this._chipActivationInfos[this._currentChipIndex],
->>>>>>> d9cccadc
       );
 
       if (signal) info.inputSignal = signal;
@@ -1625,7 +1583,6 @@
   _onActivate() {
     const result = this.f.call(this.that);
 
-<<<<<<< HEAD
     if (typeof result === "string") this._terminateSelf(makeSignal(result));
     else if (typeof result === "object") this._terminateSelf(result);
     else this._terminateSelf();
@@ -1653,14 +1610,6 @@
 
   reset() {
     this._timePassed = 0;
-=======
-    // It is possible that the chip has been terminated in the meantime, so check for that
-    if (this._state === "inactive") return;
-
-    if (typeof result === "string") this.terminate(makeSignal(result));
-    else if (typeof result === "object") this.terminate(result);
-    else this.terminate(makeSignal());
->>>>>>> d9cccadc
   }
 }
 
@@ -1741,7 +1690,6 @@
   private _aChildTerminated: boolean;
 
   constructor(
-<<<<<<< HEAD
     childChipOptions: Array<
       ChipResolvable | AlternativeActivateChildChipOptions
     >,
@@ -1749,13 +1697,6 @@
     super();
 
     this._childChipOptions = childChipOptions.map((info) => {
-=======
-    chipActivationInfos: Array<ChipResolvable | AlternativeChipActivationInfo>,
-  ) {
-    super();
-
-    this._chipActivationInfos = chipActivationInfos.map((info, key) => {
->>>>>>> d9cccadc
       if (isChip(info) || typeof info === "function") {
         return {
           chip: info,
@@ -1779,13 +1720,8 @@
         (chipInfo: CompositeChildChipInfo, outputSignal) => {
           if (childChipInfo !== chipInfo) return;
 
-<<<<<<< HEAD
           this._onChildTerminated(i, outputSignal);
         },
-=======
-      this._subscribe(chipActivationInfo.chip, "terminated", (outputSignal) =>
-        this._onChildTerminated(i, outputSignal),
->>>>>>> d9cccadc
       );
     }
   }
@@ -1796,12 +1732,7 @@
     this._aChildTerminated = true;
 
     const terminateWith =
-<<<<<<< HEAD
       this._childChipOptions[index].outputSignal ?? outputSignal;
     this._terminateSelf(terminateWith);
-=======
-      this._chipActivationInfos[index].signal ?? outputSignal;
-    this.terminate(terminateWith);
->>>>>>> d9cccadc
   }
 }