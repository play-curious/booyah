--- conflicted
+++ resolved
@@ -10,13 +10,8 @@
 }
 
 export interface Transition {
-<<<<<<< HEAD
-  readonly name: string;
-  readonly params: Record<string, any>;
-=======
   readonly name: string
-  readonly params: {}
->>>>>>> a4b0de9c
+  readonly params: Record<string, any>
 }
 
 export function makeTransition(name = "default", params = {}) {
@@ -86,29 +81,18 @@
  * which both implement this interface and do the busywork for you.
  **/
 export interface Entity extends PIXI.utils.EventEmitter {
-<<<<<<< HEAD
-  readonly isSetup: boolean;
-  readonly transition: Transition;
-  readonly children: Entity[];
+  readonly isSetup: boolean
+  readonly transition: Transition
+  readonly children: Entity[]
 
   setup(
     frameInfo: FrameInfo,
     entityConfig: EntityConfig,
     enteringTransition: Transition
-  ): void;
-  update(frameInfo: FrameInfo): void;
-  teardown(frameInfo: FrameInfo): void;
-  onSignal(frameInfo: FrameInfo, signal: string, data?: any): void;
-=======
-  readonly isSetup: boolean
-  readonly transition: Transition
-  readonly children: Entity[]
-
-  setup(frameInfo: FrameInfo, entityConfig: EntityConfig): void
+  ): void
   update(frameInfo: FrameInfo): void
   teardown(frameInfo: FrameInfo): void
   onSignal(frameInfo: FrameInfo, signal: string, data?: any): void
->>>>>>> a4b0de9c
 }
 
 /**
@@ -138,47 +122,29 @@
   extends PIXI.utils.EventEmitter
   implements Entity
 {
-<<<<<<< HEAD
-  protected _entityConfig: EntityConfig;
-  protected _lastFrameInfo: FrameInfo;
-  protected _enteringTransition: Transition;
-  protected _eventListeners: IEventListener[] = [];
-  protected _transition: Transition;
-  protected _isSetup = false;
-=======
+  protected _entityConfig: EntityConfig
+  protected _lastFrameInfo: FrameInfo
+  protected _enteringTransition: Transition
   protected _eventListeners: IEventListener[] = []
   protected _transition: Transition
-  protected _entityConfig: EntityConfig
-  protected _lastFrameInfo: FrameInfo
   protected _isSetup = false
->>>>>>> a4b0de9c
 
   get entityConfig(): EntityConfig {
     return this._entityConfig
   }
 
-<<<<<<< HEAD
   public setup(
     frameInfo: FrameInfo,
     entityConfig: EntityConfig,
     enteringTransition: Transition
   ): void {
-    if (this._isSetup) throw new Error("setup() called twice");
-
-    this._entityConfig = entityConfig;
-    this._lastFrameInfo = frameInfo;
-    this._enteringTransition = enteringTransition;
-    this._isSetup = true;
-    this._transition = null;
-=======
-  public setup(frameInfo: FrameInfo, entityConfig: EntityConfig): void {
     if (this._isSetup) throw new Error("setup() called twice")
 
     this._entityConfig = entityConfig
     this._lastFrameInfo = frameInfo
+    this._enteringTransition = enteringTransition
     this._isSetup = true
     this._transition = null
->>>>>>> a4b0de9c
 
     this._setup(frameInfo, entityConfig)
   }
@@ -341,14 +307,9 @@
 
     this.childEntities.push(entity)
 
-<<<<<<< HEAD
-    const childConfig = processEntityConfig(this._entityConfig, config);
-    const enteringTransition = transition ?? makeTransition();
-    entity.setup(this._lastFrameInfo, childConfig, enteringTransition);
-=======
     const childConfig = processEntityConfig(this._entityConfig, config)
-    entity.setup(this._lastFrameInfo, childConfig)
->>>>>>> a4b0de9c
+    const enteringTransition = transition ?? makeTransition()
+    entity.setup(this._lastFrameInfo, childConfig, enteringTransition)
 
     this.emit("activatedChildEntity", entity, childConfig, transition)
 
@@ -438,17 +399,12 @@
     for (const e of entityContexts) this.addChildEntity(e)
   }
 
-<<<<<<< HEAD
   setup(
     frameInfo: FrameInfo,
     entityConfig: EntityConfig,
     enteringTransition: Transition
   ) {
-    super.setup(frameInfo, entityConfig, enteringTransition);
-=======
-  setup(frameInfo: FrameInfo, entityConfig: EntityConfig) {
-    super.setup(frameInfo, entityConfig)
->>>>>>> a4b0de9c
+    super.setup(frameInfo, entityConfig, enteringTransition)
 
     for (const entityContext of this.childEntityContexts) {
       if (entityContext.activated) this.activateChildEntity(entityContext)
@@ -747,17 +703,12 @@
     }
   }
 
-<<<<<<< HEAD
   setup(
     frameInfo: FrameInfo,
     entityConfig: EntityConfig,
     enteringTransition: Transition
   ) {
-    super.setup(frameInfo, entityConfig, enteringTransition);
-=======
-  setup(frameInfo: FrameInfo, entityConfig: EntityConfig) {
-    super.setup(frameInfo, entityConfig)
->>>>>>> a4b0de9c
+    super.setup(frameInfo, entityConfig, enteringTransition)
 
     this.visitedStates = []
     this.progress = util.cloneData(this.options.startingProgress)
@@ -816,14 +767,8 @@
 
   _onSignal(frameInfo: FrameInfo, signal: string, data?: any): void {
     if (signal === "reset") {
-<<<<<<< HEAD
-      this.teardown(frameInfo);
-      this.setup(frameInfo, this._entityConfig, this._enteringTransition);
-=======
-      const entityConfig = this._entityConfig
       this.teardown(frameInfo)
-      this.setup(frameInfo, entityConfig)
->>>>>>> a4b0de9c
+      this.setup(frameInfo, this._entityConfig, this._enteringTransition)
     }
   }
 
@@ -854,14 +799,9 @@
       const nextStateContext = this.states[nextState.name]
       this.state = this._activateChildEntity(
         nextStateContext.entity,
-<<<<<<< HEAD
         nextStateContext.config,
         nextState
-      );
-=======
-        nextStateContext.config
       )
->>>>>>> a4b0de9c
     } else {
       throw new Error(`Cannot find state '${nextState.name}'`)
     }
@@ -1027,17 +967,12 @@
     super(entities)
   }
 
-<<<<<<< HEAD
   setup(
     frameInfo: FrameInfo,
     entityConfig: EntityConfig,
     enteringTransition: Transition
   ) {
-    this.oldConfig = entityConfig;
-=======
-  setup(frameInfo: FrameInfo, entityConfig: EntityConfig) {
     this.oldConfig = entityConfig
->>>>>>> a4b0de9c
 
     this.container = new PIXI.Container()
     this.container.name = this.name
@@ -1047,11 +982,7 @@
       container: this.container,
     })
 
-<<<<<<< HEAD
-    super.setup(frameInfo, this.newConfig, enteringTransition);
-=======
-    super.setup(frameInfo, this.newConfig)
->>>>>>> a4b0de9c
+    super.setup(frameInfo, this.newConfig, enteringTransition)
   }
 
   teardown(frameInfo: FrameInfo) {
@@ -1159,17 +1090,12 @@
     })
   }
 
-<<<<<<< HEAD
   setup(
     frameInfo: FrameInfo,
     entityConfig: any,
     enteringTransition: Transition
   ) {
-    super.setup(frameInfo, entityConfig, enteringTransition);
-=======
-  setup(frameInfo: FrameInfo, entityConfig: any) {
-    super.setup(frameInfo, entityConfig)
->>>>>>> a4b0de9c
+    super.setup(frameInfo, entityConfig, enteringTransition)
 
     this.container = new PIXI.Container()
     this.container.position.copyFrom(this.position)
@@ -1323,17 +1249,12 @@
     this._options = util.fillInOptions(options, new SkipButtonOptions())
   }
 
-<<<<<<< HEAD
   setup(
     frameInfo: FrameInfo,
     entityConfig: EntityConfig,
     enteringTransition: Transition
   ) {
-    super.setup(frameInfo, entityConfig, enteringTransition);
-=======
-  setup(frameInfo: FrameInfo, entityConfig: EntityConfig) {
-    super.setup(frameInfo, entityConfig)
->>>>>>> a4b0de9c
+    super.setup(frameInfo, entityConfig, enteringTransition)
 
     this.sprite = new PIXI.Sprite(
       this._entityConfig.app.loader.resources[
@@ -1388,25 +1309,16 @@
     })
   }
 
-<<<<<<< HEAD
   setup(
     frameInfo: FrameInfo,
     entityConfig: any,
     enteringTransition: Transition
   ) {
-    super.setup(frameInfo, entityConfig, enteringTransition);
+    super.setup(frameInfo, entityConfig, enteringTransition)
 
     for (const entity of this.entities) {
       if (!entity.isSetup) {
-        entity.setup(frameInfo, entityConfig, makeTransition());
-=======
-  setup(frameInfo: FrameInfo, entityConfig: any) {
-    super.setup(frameInfo, entityConfig)
-
-    for (const entity of this.entities) {
-      if (!entity.isSetup) {
-        entity.setup(frameInfo, entityConfig)
->>>>>>> a4b0de9c
+        entity.setup(frameInfo, entityConfig, makeTransition())
       }
     }
   }
@@ -1456,11 +1368,7 @@
   addEntity(entity: Entity) {
     // If we have already been setup, setup this new entity
     if (this.isSetup && !entity.isSetup) {
-<<<<<<< HEAD
-      entity.setup(this._lastFrameInfo, this._entityConfig, makeTransition());
-=======
-      entity.setup(this._lastFrameInfo, this._entityConfig)
->>>>>>> a4b0de9c
+      entity.setup(this._lastFrameInfo, this._entityConfig, makeTransition())
     }
 
     this.entities.push(entity)
