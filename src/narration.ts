--- conflicted
+++ resolved
@@ -1,12 +1,3 @@
-<<<<<<< HEAD
-import * as PIXI from "pixi.js";
-import { Howl } from "howler";
-import _ from "underscore";
-
-import * as entity from "./entity";
-import * as audio from "./audio";
-import * as util from "./util";
-=======
 import * as PIXI from "pixi.js"
 import * as howler from "howler"
 import _ from "underscore"
@@ -14,7 +5,6 @@
 import * as entity from "./entity"
 import * as audio from "./audio"
 import * as util from "./util"
->>>>>>> 1f0c6d9c
 
 const TIME_PER_WORD = 60000 / 200 // 200 words per minute
 
@@ -317,22 +307,13 @@
 }
 
 export class VideoSceneOptions {
-<<<<<<< HEAD
-  video: string;
-  streamVideo = false;
-  videoOptions: Partial<entity.VideoEntityOptions>;
-  narration: string;
-  music: string;
-  musicVolume: number;
-  skipButtonOptions: Partial<entity.SkipButtonOptions>;
-=======
   video: string
+  streamVideo = false
   videoOptions: Partial<entity.VideoEntityOptions>
   narration: string
   music: string
   musicVolume: number
   skipButtonOptions: Partial<entity.SkipButtonOptions>
->>>>>>> 1f0c6d9c
 }
 
 /** 
@@ -340,17 +321,10 @@
   Terminates when either the video completes, or the skip button is pressed. 
  */
 export class VideoScene extends entity.CompositeEntity {
-<<<<<<< HEAD
-  public narration: SingleNarration;
-  public video: entity.VideoEntity | entity.StreamingVideoEntity;
-  public skipButton: entity.SkipButton;
-  public previousMusic: string;
-=======
   public narration: SingleNarration
-  public video: entity.VideoEntity
+  public video: entity.VideoEntity | entity.StreamingVideoEntity
   public skipButton: entity.SkipButton
   public previousMusic: string
->>>>>>> 1f0c6d9c
 
   private _options: VideoSceneOptions
 
@@ -367,28 +341,16 @@
     }
 
     if (this._options.video) {
-<<<<<<< HEAD
       this.video = new entity[
         this._options.streamVideo ? "StreamingVideoEntity" : "VideoEntity"
-      ](this._options.video, this._options.videoOptions);
-      this._activateChildEntity(this.video);
-=======
-      this.video = new entity.VideoEntity(
-        this._options.video,
-        this._options.videoOptions
-      )
+      ](this._options.video, this._options.videoOptions)
       this._activateChildEntity(this.video)
->>>>>>> 1f0c6d9c
-    }
-
-    this.previousMusic = this._entityConfig.jukebox.musicName;
-    this._entityConfig.jukebox.stop();
+    }
+
+    this.previousMusic = this._entityConfig.jukebox.musicName
+    this._entityConfig.jukebox.stop()
 
     if (this._options.music) {
-<<<<<<< HEAD
-=======
-      this.previousMusic = this._entityConfig.jukebox.musicName
->>>>>>> 1f0c6d9c
       this._entityConfig.jukebox.play(
         this._options.music,
         this._options.musicVolume
@@ -409,11 +371,7 @@
   }
 
   _teardown() {
-<<<<<<< HEAD
-    if (this.previousMusic) this._entityConfig.jukebox.play(this.previousMusic);
-=======
-    if (this._options.music) this._entityConfig.jukebox.play(this.previousMusic)
->>>>>>> 1f0c6d9c
+    if (this.previousMusic) this._entityConfig.jukebox.play(this.previousMusic)
   }
 }
 
